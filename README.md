
[Preview]: Resources/Preview.png

[Interactive Demo]: https://stid.github.io/Apple1JS/
[Hybrid]: https://github.com/stid/APPLE-1-ReplicaDue
[6502.js]: https://github.com/Torlus/6502.js

[Localhost]: http://127.0.0.1:8080/

# Apple 1 Emulator
*Written in `Typescript` / `Javascript`*

An emulator based on the **[Hybrid HW][Hybrid]**, <br>
as well as on **Torlus'** [`6502.js`][6502.js] project.

![Preview]

*I use this project as some sort of `'on the edge'`* <br>
*sandbox / playground. It gives me an excuse to play* <br>
*with the latest technologies, as I improve the emulator.*


---

**⸢ [Interactive Demo] ⸥**

---

## Terminal Version

The emulator runs in **Node**, using **Yarn**, <br>
you can easily install the required version.

#### Install

1. Navigate to the *repo* folder

2. Install **Packages** with:

<<<<<<< HEAD
``` text
0:A9 0 AA 20 EF FF E8 8A 4C 2 0
0
R

THE PROGRAM SHOULD THEN PRINT
OUT ON THE DISPLAY A CONTINUOUS STREAM
OF ASCII CHARACTERS. TO STOP THE PROGRAM
AND RETURN TO THE SYSTEM MONITOR,
HIT THE "RESET" BUTTON. TO RUN AGAIN,
TYPE : R.
=======
    ```sh
    yarn install
    ```

3. Start in ***developer mode***:

    ```sh
    yarn raw_start
    ```

#### Building Node Manually

1. Navigate to the *repo* folder

2. Build **Node** with:

    ```sh
    yarn build-node
    ```

3. Start **Node** with:

    ```sh
    yarn start
    ```

---

## Browser Version

A local **Webserver** is used to host a **Browser** <br>
accessible interface utilizing **Web Workers** as <br>
well as **React** components for the interface.

#### Installation

1. Install the **Packages** with:

    ```sh
    yarn install
    ```

2. Build the **Emulator** with:

    ```sh
    yarn build
    ```

#### Usage

1. Start the local **Webserver** with:

    ```sh
    yarn server-start
    ```

2. Use any **Browser** to navigate to:

    [```localhost:8080```][Localhost]

---

## Test Programs

To reset press: <br>
 `Ctrl-R` in the **Terminal** <br>
 `Tab` in the **Browser**

<br>

*Entering code is done line by line,* <br>
*basically entering a list of command.*

<br>

#### Monitor Test

This program should print a continuous <br>
stream of `ASCII` characters once entered.

```basic
0:A9 0 AA 20 EF FF E8 8A 4C 2 0
0
R
>>>>>>> 880a9002
```

<br>

<<<<<<< HEAD
``` text
=======
#### Anniversary

This program should print an image of `WOZ`.

```basic
>>>>>>> 880a9002
280
R
```

<br>

#### Hello World

This program should continuously <br>
print the given a **Hello World** msg.

<<<<<<< HEAD
``` text
=======
```basic
>>>>>>> 880a9002
E000
R
10 PRINT "HELLO! FROM APPLE 1 JS"
20 GOTO 10
RUN
```<|MERGE_RESOLUTION|>--- conflicted
+++ resolved
@@ -37,19 +37,6 @@
 
 2. Install **Packages** with:
 
-<<<<<<< HEAD
-``` text
-0:A9 0 AA 20 EF FF E8 8A 4C 2 0
-0
-R
-
-THE PROGRAM SHOULD THEN PRINT
-OUT ON THE DISPLAY A CONTINUOUS STREAM
-OF ASCII CHARACTERS. TO STOP THE PROGRAM
-AND RETURN TO THE SYSTEM MONITOR,
-HIT THE "RESET" BUTTON. TO RUN AGAIN,
-TYPE : R.
-=======
     ```sh
     yarn install
     ```
@@ -134,20 +121,15 @@
 0:A9 0 AA 20 EF FF E8 8A 4C 2 0
 0
 R
->>>>>>> 880a9002
 ```
 
 <br>
 
-<<<<<<< HEAD
-``` text
-=======
 #### Anniversary
 
 This program should print an image of `WOZ`.
 
 ```basic
->>>>>>> 880a9002
 280
 R
 ```
@@ -159,11 +141,7 @@
 This program should continuously <br>
 print the given a **Hello World** msg.
 
-<<<<<<< HEAD
-``` text
-=======
 ```basic
->>>>>>> 880a9002
 E000
 R
 10 PRINT "HELLO! FROM APPLE 1 JS"
