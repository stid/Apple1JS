import type { IClockable } from './@types/clockable';
import type { IInspectableComponent } from './@types/IInspectableComponent';
import type Bus from './Bus';
import type { CPU6502State } from './@types/CPU6502State';

////////////////////////////////////////////////////////////////////////////////
// Opcode table
////////////////////////////////////////////////////////////////////////////////

const CPU6502op: Array<(m: CPU6502) => void> = [];

/*  BRK     */ CPU6502op[0x00] = (m: CPU6502) => {
    m.imp();
    m.brk();
};
/*  ORA izx */ CPU6502op[0x01] = (m: CPU6502) => {
    m.izx();
    m.ora();
};
/* *KIL     */ CPU6502op[0x02] = (m: CPU6502) => {
    m.imp();
    m.kil();
};
/* *SLO izx */ CPU6502op[0x03] = (m: CPU6502) => {
    m.izx();
    m.slo();
    m.rmw();
};
/* *NOP zp  */ CPU6502op[0x04] = (m: CPU6502) => {
    m.zp();
    m.nop();
};
/*  ORA zp  */ CPU6502op[0x05] = (m: CPU6502) => {
    m.zp();
    m.ora();
};
/*  ASL zp  */ CPU6502op[0x06] = (m: CPU6502) => {
    m.zp();
    m.asl();
    m.rmw();
};
/* *SLO zp  */ CPU6502op[0x07] = (m: CPU6502) => {
    m.zp();
    m.slo();
    m.rmw();
};
/*  PHP     */ CPU6502op[0x08] = (m: CPU6502) => {
    m.imp();
    m.php();
};
/*  ORA imm */ CPU6502op[0x09] = (m: CPU6502) => {
    m.imm();
    m.ora();
};
/*  ASL     */ CPU6502op[0x0a] = (m: CPU6502) => {
    m.imp();
    m.asla();
};
/* *ANC imm */ CPU6502op[0x0b] = (m: CPU6502) => {
    m.imm();
    m.anc();
};
/* *NOP abs */ CPU6502op[0x0c] = (m: CPU6502) => {
    m.abs();
    m.nop();
};
/*  ORA abs */ CPU6502op[0x0d] = (m: CPU6502) => {
    m.abs();
    m.ora();
};
/*  ASL abs */ CPU6502op[0x0e] = (m: CPU6502) => {
    m.abs();
    m.asl();
    m.rmw();
};
/* *SLO abs */ CPU6502op[0x0f] = (m: CPU6502) => {
    m.abs();
    m.slo();
    m.rmw();
};

/*  BPL rel */ CPU6502op[0x10] = (m: CPU6502) => {
    // Inline rel() logic for better performance
    m.addr = m.read(m.PC++);
    if (m.addr & 0x80) {
        m.addr -= 0x100;
    }
    m.addr += m.PC;
    m.cycles += 2;
    
    // Inline BPL branch logic (branch if N flag is clear)
    if (m.N === 0) {
        m.cycles += (m.addr & 0xff00) !== (m.PC & 0xff00) ? 2 : 1;
        m.PC = m.addr;
    }
};
/*  ORA izy */ CPU6502op[0x11] = (m: CPU6502) => {
    m.izy();
    m.ora();
};
/* *KIL     */ CPU6502op[0x12] = (m: CPU6502) => {
    m.imp();
    m.kil();
};
/* *SLO izy */ CPU6502op[0x13] = (m: CPU6502) => {
    m.izy();
    m.slo();
    m.rmw();
};
/* *NOP zpx */ CPU6502op[0x14] = (m: CPU6502) => {
    m.zpx();
    m.nop();
};
/*  ORA zpx */ CPU6502op[0x15] = (m: CPU6502) => {
    m.zpx();
    m.ora();
};
/*  ASL zpx */ CPU6502op[0x16] = (m: CPU6502) => {
    m.zpx();
    m.asl();
    m.rmw();
};
/* *SLO zpx */ CPU6502op[0x17] = (m: CPU6502) => {
    m.zpx();
    m.slo();
    m.rmw();
};
/*  CLC     */ CPU6502op[0x18] = (m: CPU6502) => {
    m.imp();
    m.clc();
};
/*  ORA aby */ CPU6502op[0x19] = (m: CPU6502) => {
    m.aby();
    m.ora();
};
/* *NOP     */ CPU6502op[0x1a] = (m: CPU6502) => {
    m.imp();
    m.nop();
};
/* *SLO aby */ CPU6502op[0x1b] = (m: CPU6502) => {
    m.aby();
    m.slo();
    m.rmw();
};
/* *NOP abx */ CPU6502op[0x1c] = (m: CPU6502) => {
    m.abx();
    m.nop();
};
/*  ORA abx */ CPU6502op[0x1d] = (m: CPU6502) => {
    m.abx();
    m.ora();
};
/*  ASL abx */ CPU6502op[0x1e] = (m: CPU6502) => {
    m.abx();
    m.asl();
    m.rmw();
};
/* *SLO abx */ CPU6502op[0x1f] = (m: CPU6502) => {
    m.abx();
    m.slo();
    m.rmw();
};

/*  JSR abs */ CPU6502op[0x20] = (m: CPU6502) => {
    m.abs();
    m.jsr();
};
/*  AND izx */ CPU6502op[0x21] = (m: CPU6502) => {
    m.izx();
    m.and();
};
/* *KIL     */ CPU6502op[0x22] = (m: CPU6502) => {
    m.imp();
    m.kil();
};
/* *RLA izx */ CPU6502op[0x23] = (m: CPU6502) => {
    m.izx();
    m.rla();
    m.rmw();
};
/*  BIT zp  */ CPU6502op[0x24] = (m: CPU6502) => {
    m.zp();
    m.bit();
};
/*  AND zp  */ CPU6502op[0x25] = (m: CPU6502) => {
    m.zp();
    m.and();
};
/*  ROL zp  */ CPU6502op[0x26] = (m: CPU6502) => {
    m.zp();
    m.rol();
    m.rmw();
};
/* *RLA zp  */ CPU6502op[0x27] = (m: CPU6502) => {
    m.zp();
    m.rla();
    m.rmw();
};
/*  PLP     */ CPU6502op[0x28] = (m: CPU6502) => {
    m.imp();
    m.plp();
};
/*  AND imm */ CPU6502op[0x29] = (m: CPU6502) => {
    m.imm();
    m.and();
};
/*  ROL     */ CPU6502op[0x2a] = (m: CPU6502) => {
    m.imp();
    m.rola();
};
/* *ANC imm */ CPU6502op[0x2b] = (m: CPU6502) => {
    m.imm();
    m.anc();
};
/*  BIT abs */ CPU6502op[0x2c] = (m: CPU6502) => {
    m.abs();
    m.bit();
};
/*  AND abs */ CPU6502op[0x2d] = (m: CPU6502) => {
    m.abs();
    m.and();
};
/*  ROL abs */ CPU6502op[0x2e] = (m: CPU6502) => {
    m.abs();
    m.rol();
    m.rmw();
};
/* *RLA abs */ CPU6502op[0x2f] = (m: CPU6502) => {
    m.abs();
    m.rla();
    m.rmw();
};

/*  BMI rel */ CPU6502op[0x30] = (m: CPU6502) => {
    // Inline rel() logic for better performance
    m.addr = m.read(m.PC++);
    if (m.addr & 0x80) {
        m.addr -= 0x100;
    }
    m.addr += m.PC;
    m.cycles += 2;
    
    // Inline BMI branch logic (branch if N flag is set)
    if (m.N !== 0) {
        m.cycles += (m.addr & 0xff00) !== (m.PC & 0xff00) ? 2 : 1;
        m.PC = m.addr;
    }
};
/*  AND izy */ CPU6502op[0x31] = (m: CPU6502) => {
    m.izy();
    m.and();
};
/* *KIL     */ CPU6502op[0x32] = (m: CPU6502) => {
    m.imp();
    m.kil();
};
/* *RLA izy */ CPU6502op[0x33] = (m: CPU6502) => {
    m.izy();
    m.rla();
    m.rmw();
};
/* *NOP zpx */ CPU6502op[0x34] = (m: CPU6502) => {
    m.zpx();
    m.nop();
};
/*  AND zpx */ CPU6502op[0x35] = (m: CPU6502) => {
    m.zpx();
    m.and();
};
/*  ROL zpx */ CPU6502op[0x36] = (m: CPU6502) => {
    m.zpx();
    m.rol();
    m.rmw();
};
/* *RLA zpx */ CPU6502op[0x37] = (m: CPU6502) => {
    m.zpx();
    m.rla();
    m.rmw();
};
/*  SEC     */ CPU6502op[0x38] = (m: CPU6502) => {
    m.imp();
    m.sec();
};
/*  AND aby */ CPU6502op[0x39] = (m: CPU6502) => {
    m.aby();
    m.and();
};
/* *NOP     */ CPU6502op[0x3a] = (m: CPU6502) => {
    m.imp();
    m.nop();
};
/* *RLA aby */ CPU6502op[0x3b] = (m: CPU6502) => {
    m.aby();
    m.rla();
    m.rmw();
};
/* *NOP abx */ CPU6502op[0x3c] = (m: CPU6502) => {
    m.abx();
    m.nop();
};
/*  AND abx */ CPU6502op[0x3d] = (m: CPU6502) => {
    m.abx();
    m.and();
};
/*  ROL abx */ CPU6502op[0x3e] = (m: CPU6502) => {
    m.abx();
    m.rol();
    m.rmw();
};
/* *RLA abx */ CPU6502op[0x3f] = (m: CPU6502) => {
    m.abx();
    m.rla();
    m.rmw();
};

/*  RTI     */ CPU6502op[0x40] = (m: CPU6502) => {
    m.imp();
    m.rti();
};
/*  EOR izx */ CPU6502op[0x41] = (m: CPU6502) => {
    m.izx();
    m.eor();
};
/* *KIL     */ CPU6502op[0x42] = (m: CPU6502) => {
    m.imp();
    m.kil();
};
/* *SRE izx */ CPU6502op[0x43] = (m: CPU6502) => {
    m.izx();
    m.sre();
    m.rmw();
};
/* *NOP zp  */ CPU6502op[0x44] = (m: CPU6502) => {
    m.zp();
    m.nop();
};
/*  EOR zp  */ CPU6502op[0x45] = (m: CPU6502) => {
    m.zp();
    m.eor();
};
/*  LSR zp  */ CPU6502op[0x46] = (m: CPU6502) => {
    m.zp();
    m.lsr();
    m.rmw();
};
/* *SRE zp  */ CPU6502op[0x47] = (m: CPU6502) => {
    m.zp();
    m.sre();
    m.rmw();
};
/*  PHA     */ CPU6502op[0x48] = (m: CPU6502) => {
    m.imp();
    m.pha();
};
/*  EOR imm */ CPU6502op[0x49] = (m: CPU6502) => {
    m.imm();
    m.eor();
};
/*  LSR     */ CPU6502op[0x4a] = (m: CPU6502) => {
    m.imp();
    m.lsra();
};
/* *ALR imm */ CPU6502op[0x4b] = (m: CPU6502) => {
    m.imm();
    m.alr();
};
/*  JMP abs */ CPU6502op[0x4c] = (m: CPU6502) => {
    m.abs();
    m.jmp();
};
/*  EOR abs */ CPU6502op[0x4d] = (m: CPU6502) => {
    m.abs();
    m.eor();
};
/*  LSR abs */ CPU6502op[0x4e] = (m: CPU6502) => {
    m.abs();
    m.lsr();
    m.rmw();
};
/* *SRE abs */ CPU6502op[0x4f] = (m: CPU6502) => {
    m.abs();
    m.sre();
    m.rmw();
};

/*  BVC rel */ CPU6502op[0x50] = (m: CPU6502) => {
    m.rel();
    m.bvc();
};
/*  EOR izy */ CPU6502op[0x51] = (m: CPU6502) => {
    m.izy();
    m.eor();
};
/* *KIL     */ CPU6502op[0x52] = (m: CPU6502) => {
    m.imp();
    m.kil();
};
/* *SRE izy */ CPU6502op[0x53] = (m: CPU6502) => {
    m.izy();
    m.sre();
    m.rmw();
};
/* *NOP zpx */ CPU6502op[0x54] = (m: CPU6502) => {
    m.zpx();
    m.nop();
};
/*  EOR zpx */ CPU6502op[0x55] = (m: CPU6502) => {
    m.zpx();
    m.eor();
};
/*  LSR zpx */ CPU6502op[0x56] = (m: CPU6502) => {
    m.zpx();
    m.lsr();
    m.rmw();
};
/* *SRE zpx */ CPU6502op[0x57] = (m: CPU6502) => {
    m.zpx();
    m.sre();
    m.rmw();
};
/*  CLI     */ CPU6502op[0x58] = (m: CPU6502) => {
    m.imp();
    m.cli();
};
/*  EOR aby */ CPU6502op[0x59] = (m: CPU6502) => {
    m.aby();
    m.eor();
};
/* *NOP     */ CPU6502op[0x5a] = (m: CPU6502) => {
    m.imp();
    m.nop();
};
/* *SRE aby */ CPU6502op[0x5b] = (m: CPU6502) => {
    m.aby();
    m.sre();
    m.rmw();
};
/* *NOP abx */ CPU6502op[0x5c] = (m: CPU6502) => {
    m.abx();
    m.nop();
};
/*  EOR abx */ CPU6502op[0x5d] = (m: CPU6502) => {
    m.abx();
    m.eor();
};
/*  LSR abx */ CPU6502op[0x5e] = (m: CPU6502) => {
    m.abx();
    m.lsr();
    m.rmw();
};
/* *SRE abx */ CPU6502op[0x5f] = (m: CPU6502) => {
    m.abx();
    m.sre();
    m.rmw();
};

/*  RTS     */ CPU6502op[0x60] = (m: CPU6502) => {
    m.imp();
    m.rts();
};
/*  ADC izx */ CPU6502op[0x61] = (m: CPU6502) => {
    m.izx();
    m.adc();
};
/* *KIL     */ CPU6502op[0x62] = (m: CPU6502) => {
    m.imp();
    m.kil();
};
/* *RRA izx */ CPU6502op[0x63] = (m: CPU6502) => {
    m.izx();
    m.rra();
    m.rmw();
};
/* *NOP zp  */ CPU6502op[0x64] = (m: CPU6502) => {
    m.zp();
    m.nop();
};
/*  ADC zp  */ CPU6502op[0x65] = (m: CPU6502) => {
    m.zp();
    m.adc();
};
/*  ROR zp  */ CPU6502op[0x66] = (m: CPU6502) => {
    m.zp();
    m.ror();
    m.rmw();
};
/* *RRA zp  */ CPU6502op[0x67] = (m: CPU6502) => {
    m.zp();
    m.rra();
    m.rmw();
};
/*  PLA     */ CPU6502op[0x68] = (m: CPU6502) => {
    m.imp();
    m.pla();
};
/*  ADC imm */ CPU6502op[0x69] = (m: CPU6502) => {
    m.imm();
    m.adc();
};
/*  ROR     */ CPU6502op[0x6a] = (m: CPU6502) => {
    m.imp();
    m.rora();
};
/* *ARR imm */ CPU6502op[0x6b] = (m: CPU6502) => {
    m.imm();
    m.arr();
};
/*  JMP ind */ CPU6502op[0x6c] = (m: CPU6502) => {
    m.ind();
    m.jmp();
};
/*  ADC abs */ CPU6502op[0x6d] = (m: CPU6502) => {
    m.abs();
    m.adc();
};
/*  ROR abs */ CPU6502op[0x6e] = (m: CPU6502) => {
    m.abs();
    m.ror();
    m.rmw();
};
/* *RRA abs */ CPU6502op[0x6f] = (m: CPU6502) => {
    m.abs();
    m.rra();
    m.rmw();
};

/*  BVS rel */ CPU6502op[0x70] = (m: CPU6502) => {
    m.rel();
    m.bvs();
};
/*  ADC izy */ CPU6502op[0x71] = (m: CPU6502) => {
    m.izy();
    m.adc();
};
/* *KIL     */ CPU6502op[0x72] = (m: CPU6502) => {
    m.imp();
    m.kil();
};
/* *RRA izy */ CPU6502op[0x73] = (m: CPU6502) => {
    m.izy();
    m.rra();
    m.rmw();
};
/* *NOP zpx */ CPU6502op[0x74] = (m: CPU6502) => {
    m.zpx();
    m.nop();
};
/*  ADC zpx */ CPU6502op[0x75] = (m: CPU6502) => {
    m.zpx();
    m.adc();
};
/*  ROR zpx */ CPU6502op[0x76] = (m: CPU6502) => {
    m.zpx();
    m.ror();
    m.rmw();
};
/* *RRA zpx */ CPU6502op[0x77] = (m: CPU6502) => {
    m.zpx();
    m.rra();
    m.rmw();
};
/*  SEI     */ CPU6502op[0x78] = (m: CPU6502) => {
    m.imp();
    m.sei();
};
/*  ADC aby */ CPU6502op[0x79] = (m: CPU6502) => {
    m.aby();
    m.adc();
};
/* *NOP     */ CPU6502op[0x7a] = (m: CPU6502) => {
    m.imp();
    m.nop();
};
/* *RRA aby */ CPU6502op[0x7b] = (m: CPU6502) => {
    m.aby();
    m.rra();
    m.rmw();
};
/* *NOP abx */ CPU6502op[0x7c] = (m: CPU6502) => {
    m.abx();
    m.nop();
};
/*  ADC abx */ CPU6502op[0x7d] = (m: CPU6502) => {
    m.abx();
    m.adc();
};
/*  ROR abx */ CPU6502op[0x7e] = (m: CPU6502) => {
    m.abx();
    m.ror();
    m.rmw();
};
/* *RRA abx */ CPU6502op[0x7f] = (m: CPU6502) => {
    m.abx();
    m.rra();
    m.rmw();
};

/* *NOP imm */ CPU6502op[0x80] = (m: CPU6502) => {
    m.imm();
    m.nop();
};
/*  STA izx */ CPU6502op[0x81] = (m: CPU6502) => {
    m.izx();
    m.sta();
};
/* *NOP imm */ CPU6502op[0x82] = (m: CPU6502) => {
    m.imm();
    m.nop();
};
/* *SAX izx */ CPU6502op[0x83] = (m: CPU6502) => {
    m.izx();
    m.sax();
};
/*  STY zp  */ CPU6502op[0x84] = (m: CPU6502) => {
    m.zp();
    m.sty();
};
/*  STA zp  */ CPU6502op[0x85] = (m: CPU6502) => {
    m.zp();
    m.sta();
};
/*  STX zp  */ CPU6502op[0x86] = (m: CPU6502) => {
    m.zp();
    m.stx();
};
/* *SAX zp  */ CPU6502op[0x87] = (m: CPU6502) => {
    m.zp();
    m.sax();
};
/*  DEY     */ CPU6502op[0x88] = (m: CPU6502) => {
    m.imp();
    m.dey();
};
/* *NOP imm */ CPU6502op[0x89] = (m: CPU6502) => {
    m.imm();
    m.nop();
};
/*  TXA     */ CPU6502op[0x8a] = (m: CPU6502) => {
    m.imp();
    m.txa();
};
/* *XAA imm */ CPU6502op[0x8b] = (m: CPU6502) => {
    m.imm();
    m.xaa();
};
/*  STY abs */ CPU6502op[0x8c] = (m: CPU6502) => {
    m.abs();
    m.sty();
};
/*  STA abs */ CPU6502op[0x8d] = (m: CPU6502) => {
    m.abs();
    m.sta();
};
/*  STX abs */ CPU6502op[0x8e] = (m: CPU6502) => {
    m.abs();
    m.stx();
};
/* *SAX abs */ CPU6502op[0x8f] = (m: CPU6502) => {
    m.abs();
    m.sax();
};

/*  BCC rel */ CPU6502op[0x90] = (m: CPU6502) => {
    m.rel();
    m.bcc();
};
/*  STA izy */ CPU6502op[0x91] = (m: CPU6502) => {
    m.izy();
    m.sta();
};
/* *KIL     */ CPU6502op[0x92] = (m: CPU6502) => {
    m.imp();
    m.kil();
};
/* *AHX izy */ CPU6502op[0x93] = (m: CPU6502) => {
    m.izy();
    m.ahx();
};
/*  STY zpx */ CPU6502op[0x94] = (m: CPU6502) => {
    m.zpx();
    m.sty();
};
/*  STA zpx */ CPU6502op[0x95] = (m: CPU6502) => {
    m.zpx();
    m.sta();
};
/*  STX zpy */ CPU6502op[0x96] = (m: CPU6502) => {
    m.zpy();
    m.stx();
};
/* *SAX zpy */ CPU6502op[0x97] = (m: CPU6502) => {
    m.zpy();
    m.sax();
};
/*  TYA     */ CPU6502op[0x98] = (m: CPU6502) => {
    m.imp();
    m.tya();
};
/*  STA aby */ CPU6502op[0x99] = (m: CPU6502) => {
    m.aby();
    m.sta();
};
/*  TXS     */ CPU6502op[0x9a] = (m: CPU6502) => {
    m.imp();
    m.txs();
};
/* *TAS aby */ CPU6502op[0x9b] = (m: CPU6502) => {
    m.aby();
    m.tas();
};
/* *SHY abx */ CPU6502op[0x9c] = (m: CPU6502) => {
    m.abx();
    m.shy();
};
/*  STA abx */ CPU6502op[0x9d] = (m: CPU6502) => {
    m.abx();
    m.sta();
};
/* *SHX aby */ CPU6502op[0x9e] = (m: CPU6502) => {
    m.aby();
    m.shx();
};
/* *AHX aby */ CPU6502op[0x9f] = (m: CPU6502) => {
    m.aby();
    m.ahx();
};

/*  LDY imm */ CPU6502op[0xa0] = (m: CPU6502) => {
    m.imm();
    m.ldy();
};
/*  LDA izx */ CPU6502op[0xa1] = (m: CPU6502) => {
    m.izx();
    m.lda();
};
/*  LDX imm */ CPU6502op[0xa2] = (m: CPU6502) => {
    m.imm();
    m.ldx();
};
/* *LAX izx */ CPU6502op[0xa3] = (m: CPU6502) => {
    m.izx();
    m.lax();
};
/*  LDY zp  */ CPU6502op[0xa4] = (m: CPU6502) => {
    m.zp();
    m.ldy();
};
/*  LDA zp  */ CPU6502op[0xa5] = (m: CPU6502) => {
    m.zp();
    m.lda();
};
/*  LDX zp  */ CPU6502op[0xa6] = (m: CPU6502) => {
    m.zp();
    m.ldx();
};
/* *LAX zp  */ CPU6502op[0xa7] = (m: CPU6502) => {
    m.zp();
    m.lax();
};
/*  TAY     */ CPU6502op[0xa8] = (m: CPU6502) => {
    m.imp();
    m.tay();
};
/*  LDA imm */ CPU6502op[0xa9] = (m: CPU6502) => {
    m.imm();
    m.lda();
};
/*  TAX     */ CPU6502op[0xaa] = (m: CPU6502) => {
    m.imp();
    m.tax();
};
/* *LAX imm */ CPU6502op[0xab] = (m: CPU6502) => {
    m.imm();
    m.lax();
};
/*  LDY abs */ CPU6502op[0xac] = (m: CPU6502) => {
    m.abs();
    m.ldy();
};
/*  LDA abs */ CPU6502op[0xad] = (m: CPU6502) => {
    m.abs();
    m.lda();
};
/*  LDX abs */ CPU6502op[0xae] = (m: CPU6502) => {
    m.abs();
    m.ldx();
};
/* *LAX abs */ CPU6502op[0xaf] = (m: CPU6502) => {
    m.abs();
    m.lax();
};

/*  BCS rel */ CPU6502op[0xb0] = (m: CPU6502) => {
    m.rel();
    m.bcs();
};
/*  LDA izy */ CPU6502op[0xb1] = (m: CPU6502) => {
    m.izy();
    m.lda();
};
/* *KIL     */ CPU6502op[0xb2] = (m: CPU6502) => {
    m.imp();
    m.kil();
};
/* *LAX izy */ CPU6502op[0xb3] = (m: CPU6502) => {
    m.izy();
    m.lax();
};
/*  LDY zpx */ CPU6502op[0xb4] = (m: CPU6502) => {
    m.zpx();
    m.ldy();
};
/*  LDA zpx */ CPU6502op[0xb5] = (m: CPU6502) => {
    m.zpx();
    m.lda();
};
/*  LDX zpy */ CPU6502op[0xb6] = (m: CPU6502) => {
    m.zpy();
    m.ldx();
};
/* *LAX zpy */ CPU6502op[0xb7] = (m: CPU6502) => {
    m.zpy();
    m.lax();
};
/*  CLV     */ CPU6502op[0xb8] = (m: CPU6502) => {
    m.imp();
    m.clv();
};
/*  LDA aby */ CPU6502op[0xb9] = (m: CPU6502) => {
    m.aby();
    m.lda();
};
/*  TSX     */ CPU6502op[0xba] = (m: CPU6502) => {
    m.imp();
    m.tsx();
};
/* *LAS aby */ CPU6502op[0xbb] = (m: CPU6502) => {
    m.aby();
    m.las();
};
/*  LDY abx */ CPU6502op[0xbc] = (m: CPU6502) => {
    m.abx();
    m.ldy();
};
/*  LDA abx */ CPU6502op[0xbd] = (m: CPU6502) => {
    m.abx();
    m.lda();
};
/*  LDX aby */ CPU6502op[0xbe] = (m: CPU6502) => {
    m.aby();
    m.ldx();
};
/* *LAX aby */ CPU6502op[0xbf] = (m: CPU6502) => {
    m.aby();
    m.lax();
};

/*  CPY imm */ CPU6502op[0xc0] = (m: CPU6502) => {
    m.imm();
    m.cpy();
};
/*  CMP izx */ CPU6502op[0xc1] = (m: CPU6502) => {
    m.izx();
    m.cmp();
};
/* *NOP imm */ CPU6502op[0xc2] = (m: CPU6502) => {
    m.imm();
    m.nop();
};
/* *DCP izx */ CPU6502op[0xc3] = (m: CPU6502) => {
    m.izx();
    m.dcp();
    m.rmw();
};
/*  CPY zp  */ CPU6502op[0xc4] = (m: CPU6502) => {
    m.zp();
    m.cpy();
};
/*  CMP zp  */ CPU6502op[0xc5] = (m: CPU6502) => {
    m.zp();
    m.cmp();
};
/*  DEC zp  */ CPU6502op[0xc6] = (m: CPU6502) => {
    m.zp();
    m.dec();
    m.rmw();
};
/* *DCP zp  */ CPU6502op[0xc7] = (m: CPU6502) => {
    m.zp();
    m.dcp();
    m.rmw();
};
/*  INY     */ CPU6502op[0xc8] = (m: CPU6502) => {
    m.imp();
    m.iny();
};
/*  CMP imm */ CPU6502op[0xc9] = (m: CPU6502) => {
    m.imm();
    m.cmp();
};
/*  DEX     */ CPU6502op[0xca] = (m: CPU6502) => {
    m.imp();
    m.dex();
};
/* *AXS imm */ CPU6502op[0xcb] = (m: CPU6502) => {
    m.imm();
    m.axs();
};
/*  CPY abs */ CPU6502op[0xcc] = (m: CPU6502) => {
    m.abs();
    m.cpy();
};
/*  CMP abs */ CPU6502op[0xcd] = (m: CPU6502) => {
    m.abs();
    m.cmp();
};
/*  DEC abs */ CPU6502op[0xce] = (m: CPU6502) => {
    m.abs();
    m.dec();
    m.rmw();
};
/* *DCP abs */ CPU6502op[0xcf] = (m: CPU6502) => {
    m.abs();
    m.dcp();
    m.rmw();
};

/*  BNE rel */ CPU6502op[0xd0] = (m: CPU6502) => {
    m.rel();
    m.bne();
};
/*  CMP izy */ CPU6502op[0xd1] = (m: CPU6502) => {
    m.izy();
    m.cmp();
};
/* *KIL     */ CPU6502op[0xd2] = (m: CPU6502) => {
    m.imp();
    m.kil();
};
/* *DCP izy */ CPU6502op[0xd3] = (m: CPU6502) => {
    m.izy();
    m.dcp();
    m.rmw();
};
/* *NOP zpx */ CPU6502op[0xd4] = (m: CPU6502) => {
    m.zpx();
    m.nop();
};
/*  CMP zpx */ CPU6502op[0xd5] = (m: CPU6502) => {
    m.zpx();
    m.cmp();
};
/*  DEC zpx */ CPU6502op[0xd6] = (m: CPU6502) => {
    m.zpx();
    m.dec();
    m.rmw();
};
/* *DCP zpx */ CPU6502op[0xd7] = (m: CPU6502) => {
    m.zpx();
    m.dcp();
    m.rmw();
};
/*  CLD     */ CPU6502op[0xd8] = (m: CPU6502) => {
    m.imp();
    m.cld();
};
/*  CMP aby */ CPU6502op[0xd9] = (m: CPU6502) => {
    m.aby();
    m.cmp();
};
/* *NOP     */ CPU6502op[0xda] = (m: CPU6502) => {
    m.imp();
    m.nop();
};
/* *DCP aby */ CPU6502op[0xdb] = (m: CPU6502) => {
    m.aby();
    m.dcp();
    m.rmw();
};
/* *NOP abx */ CPU6502op[0xdc] = (m: CPU6502) => {
    m.abx();
    m.nop();
};
/*  CMP abx */ CPU6502op[0xdd] = (m: CPU6502) => {
    m.abx();
    m.cmp();
};
/*  DEC abx */ CPU6502op[0xde] = (m: CPU6502) => {
    m.abx();
    m.dec();
    m.rmw();
};
/* *DCP abx */ CPU6502op[0xdf] = (m: CPU6502) => {
    m.abx();
    m.dcp();
    m.rmw();
};

/*  CPX imm */ CPU6502op[0xe0] = (m: CPU6502) => {
    m.imm();
    m.cpx();
};
/*  SBC izx */ CPU6502op[0xe1] = (m: CPU6502) => {
    m.izx();
    m.sbc();
};
/* *NOP imm */ CPU6502op[0xe2] = (m: CPU6502) => {
    m.imm();
    m.nop();
};
/* *ISC izx */ CPU6502op[0xe3] = (m: CPU6502) => {
    m.izx();
    m.isc();
    m.rmw();
};
/*  CPX zp  */ CPU6502op[0xe4] = (m: CPU6502) => {
    m.zp();
    m.cpx();
};
/*  SBC zp  */ CPU6502op[0xe5] = (m: CPU6502) => {
    m.zp();
    m.sbc();
};
/*  INC zp  */ CPU6502op[0xe6] = (m: CPU6502) => {
    m.zp();
    m.inc();
    m.rmw();
};
/* *ISC zp  */ CPU6502op[0xe7] = (m: CPU6502) => {
    m.zp();
    m.isc();
    m.rmw();
};
/*  INX     */ CPU6502op[0xe8] = (m: CPU6502) => {
    m.imp();
    m.inx();
};
/*  SBC imm */ CPU6502op[0xe9] = (m: CPU6502) => {
    m.imm();
    m.sbc();
};
/*  NOP     */ CPU6502op[0xea] = (m: CPU6502) => {
    m.imp();
    m.nop();
};
/* *SBC imm */ CPU6502op[0xeb] = (m: CPU6502) => {
    m.imm();
    m.sbc();
};
/*  CPX abs */ CPU6502op[0xec] = (m: CPU6502) => {
    m.abs();
    m.cpx();
};
/*  SBC abs */ CPU6502op[0xed] = (m: CPU6502) => {
    m.abs();
    m.sbc();
};
/*  INC abs */ CPU6502op[0xee] = (m: CPU6502) => {
    m.abs();
    m.inc();
    m.rmw();
};
/* *ISC abs */ CPU6502op[0xef] = (m: CPU6502) => {
    m.abs();
    m.isc();
    m.rmw();
};

/*  BEQ rel */ CPU6502op[0xf0] = (m: CPU6502) => {
    m.rel();
    m.beq();
};
/*  SBC izy */ CPU6502op[0xf1] = (m: CPU6502) => {
    m.izy();
    m.sbc();
};
/* *KIL     */ CPU6502op[0xf2] = (m: CPU6502) => {
    m.imp();
    m.kil();
};
/* *ISC izy */ CPU6502op[0xf3] = (m: CPU6502) => {
    m.izy();
    m.isc();
    m.rmw();
};
/* *NOP zpx */ CPU6502op[0xf4] = (m: CPU6502) => {
    m.zpx();
    m.nop();
};
/*  SBC zpx */ CPU6502op[0xf5] = (m: CPU6502) => {
    m.zpx();
    m.sbc();
};
/*  INC zpx */ CPU6502op[0xf6] = (m: CPU6502) => {
    m.zpx();
    m.inc();
    m.rmw();
};
/* *ISC zpx */ CPU6502op[0xf7] = (m: CPU6502) => {
    m.zpx();
    m.isc();
    m.rmw();
};
/*  SED     */ CPU6502op[0xf8] = (m: CPU6502) => {
    m.imp();
    m.sed();
};
/*  SBC aby */ CPU6502op[0xf9] = (m: CPU6502) => {
    m.aby();
    m.sbc();
};
/* *NOP     */ CPU6502op[0xfa] = (m: CPU6502) => {
    m.imp();
    m.nop();
};
/* *ISC aby */ CPU6502op[0xfb] = (m: CPU6502) => {
    m.aby();
    m.isc();
    m.rmw();
};
/* *NOP abx */ CPU6502op[0xfc] = (m: CPU6502) => {
    m.abx();
    m.nop();
};
/*  SBC abx */ CPU6502op[0xfd] = (m: CPU6502) => {
    m.abx();
    m.sbc();
};
/*  INC abx */ CPU6502op[0xfe] = (m: CPU6502) => {
    m.abx();
    m.inc();
    m.rmw();
};
/* *ISC abx */ CPU6502op[0xff] = (m: CPU6502) => {
    m.abx();
    m.isc();
    m.rmw();
};

class CPU6502 implements IClockable, IInspectableComponent {
    /**
     * Returns a serializable copy of the CPU state.
     */
    saveState(): CPU6502State {
        return {
            PC: this.PC,
            A: this.A,
            X: this.X,
            Y: this.Y,
            S: this.S,
            N: this.N,
            Z: this.Z,
            C: this.C,
            V: this.V,
            I: this.I,
            D: this.D,
            irq: this.irq,
            nmi: this.nmi,
            cycles: this.cycles,
            opcode: this.opcode,
            address: this.address,
            data: this.data,
            pendingIrq: this.pendingIrq,
            pendingNmi: this.pendingNmi,
            cycleAccurateMode: this.cycleAccurateMode,
            currentInstructionCycles: this.currentInstructionCycles,
        };
    }

    /**
     * Restores CPU state from a previously saved state.
     */
    loadState(state: CPU6502State): void {
        if (!state) throw new Error('Invalid CPU state');
        this.PC = state.PC;
        this.A = state.A;
        this.X = state.X;
        this.Y = state.Y;
        this.S = state.S;
        // Convert boolean to number for backward compatibility
        this.N = typeof state.N === 'boolean' ? (state.N ? 1 : 0) : state.N;
        this.Z = typeof state.Z === 'boolean' ? (state.Z ? 1 : 0) : state.Z;
        this.C = typeof state.C === 'boolean' ? (state.C ? 1 : 0) : state.C;
        this.V = typeof state.V === 'boolean' ? (state.V ? 1 : 0) : state.V;
        this.I = typeof state.I === 'boolean' ? (state.I ? 1 : 0) : state.I;
        this.D = typeof state.D === 'boolean' ? (state.D ? 1 : 0) : state.D;
        this.irq = typeof state.irq === 'boolean' ? (state.irq ? 1 : 0) : state.irq;
        this.nmi = typeof state.nmi === 'boolean' ? (state.nmi ? 1 : 0) : state.nmi;
        this.cycles = state.cycles;
        this.opcode = state.opcode;
        this.address = state.address;
        this.data = state.data;
        // Load interrupt state with backward compatibility
        this.pendingIrq = typeof state.pendingIrq === 'boolean' ? (state.pendingIrq ? 1 : 0) : state.pendingIrq;
        this.pendingNmi = typeof state.pendingNmi === 'boolean' ? (state.pendingNmi ? 1 : 0) : state.pendingNmi;
        // Load cycle-accurate timing state (optional, for backward compatibility)
        this.cycleAccurateMode = state.cycleAccurateMode ?? true;
        this.currentInstructionCycles = state.currentInstructionCycles ?? 0;
    }

    getInspectable?() {
        // Disassemble current and next instruction (if possible)
        let disasm: unknown = undefined;
        // Type guard for disassemble method
        if (typeof (this as Partial<{ disassemble: (pc: number, n: number) => unknown }>).disassemble === 'function') {
            try {
                disasm = (this as Partial<{ disassemble: (pc: number, n: number) => unknown }>).disassemble!(
                    this.PC,
                    3,
                ); // e.g., 3 instructions
            } catch {
                // ignore disassembly errors
            }
        }
        // Stack dump (top 8 bytes)
        let stack: Array<{ addr: string; value: number }> | undefined = undefined;
        if (typeof this.S === 'number' && this.bus && typeof this.bus.read === 'function') {
            stack = [];
            for (let i = 0; i < 8; ++i) {
                const addr = 0x0100 + ((this.S - i) & 0xff);
                stack.push({ addr: addr.toString(16).padStart(4, '0').toUpperCase(), value: this.bus.read(addr) });
            }
        }
        // Recent instruction trace (if available)
        let trace: unknown = undefined;
        if (Array.isArray((this as Partial<{ trace: unknown[] }>).trace)) {
            trace = (this as Partial<{ trace: unknown[] }>).trace!.slice(-8);
        }
        return {
            id: this.id,
            type: this.type,
            name: this.name,
            // Advanced debugging data (for debugger, not Inspector UI)
            stack,
            disasm,
            trace,
            children: this.children,
        };
    }
    id = 'cpu6502';
    type = 'CPU6502';
    name?: string;
    get children() {
        return [];
    }
    bus: Bus;
    PC: number;
    A: number;
    X: number;
    Y: number;
    S: number;
    N: number;
    Z: number;
    C: number;
    V: number;
    I: number;
    D: number;
    irq: number;
    nmi: number;
    tmp: number;
    addr: number;
    opcode: number;
    data: number;
    address: number;

    cycles: number;

    // Interrupt state
    private pendingIrq: number = 0;
    private pendingNmi: number = 0;
    
    // Cached values for performance
    private readonly stackBase: number = 0x100;
    
    // Performance monitoring (optional)
    private instructionCount: number = 0;
    private profileData: Map<number, { count: number; cycles: number }> = new Map();
    private enableProfiling: boolean = false;
<<<<<<< HEAD
    
    // Cycle-accurate timing mode for debugging
    private cycleAccurateMode: boolean = true;
    private busAccesses: Array<{ address: number; type: 'read' | 'write'; value?: number }> = [];
    private currentInstructionCycles: number = 0;
=======
>>>>>>> 6d70b29c

    constructor(bus: Bus) {
        this.bus = bus;

        this.PC = 0; // Program counter
        this.A = 0;
        this.X = 0;
        this.Y = 0;
        this.S = 0; // Registers
        this.N = 0;
        this.Z = 0;
        this.C = 0;
        this.V = 0; // ALU flags
        this.I = 1; // Interrupts disabled after power-on
        this.D = 0; // Other flags

        this.data = 0;
        this.address = 0;

        this.irq = 0;
        this.nmi = 0; // IRQ lines

        this.tmp = 0;
        this.addr = 0; // Temporary registers
        this.opcode = 0; // Current opcode
        this.cycles = 0; // Cycles counter
    }

    ////////////////////////////////////////////////////////////////////////////////
    // CPU control
    ////////////////////////////////////////////////////////////////////////////////

    reset(): void {
        this.A = 0;
        this.X = 0;
        this.Y = 0;
        this.S = 0;
        this.N = 0;
        this.Z = 1;
        this.C = 0;
        this.V = 0;
        this.I = 1; // Interrupts disabled after reset
        this.D = 0;

        this.data = 0;
        this.address = 0;
        
        // Clear interrupt state
        this.irq = 0;
        this.nmi = 0;
        this.pendingIrq = 0;
        this.pendingNmi = 0;

        this.PC = (this.read(0xfffd) << 8) | this.read(0xfffc);
    }

    performSingleStep(): number {
        const startCycles = this.cycles;
        
        // Initialize cycle-accurate timing if enabled
        if (this.cycleAccurateMode) {
            this.busAccesses = [];
            this.currentInstructionCycles = 0;
        }
        
        // Check for interrupts before executing next instruction
        this.checkInterrupts();
        
        this.opcode = this.read(this.PC++);
        
        // Optional performance profiling
        if (this.enableProfiling) {
            this.instructionCount++;
            const existing = this.profileData.get(this.opcode);
            if (existing) {
                existing.count++;
            } else {
                this.profileData.set(this.opcode, { count: 1, cycles: 0 });
            }
        }
        
        CPU6502op[this.opcode](this);
        
<<<<<<< HEAD
        // Update cycle-accurate timing
        if (this.cycleAccurateMode) {
            this.currentInstructionCycles = this.cycles - startCycles;
        }
        
=======
>>>>>>> 6d70b29c
        // Update cycle profiling
        if (this.enableProfiling) {
            const cyclesUsed = this.cycles - startCycles;
            const profile = this.profileData.get(this.opcode)!;
            profile.cycles += cyclesUsed;
        }
        
        return this.cycles - startCycles;
    }

    performBulkSteps(steps: number): void {
        let currentCycleCount = 0;
        while (currentCycleCount <= steps) {
            currentCycleCount += this.performSingleStep();
        }
    }

    read(address: number): number {
        this.address = address;
        this.data = this.bus.read(address);
        
        // Track bus access for cycle-accurate timing
        if (this.cycleAccurateMode) {
            this.busAccesses.push({ address, type: 'read', value: this.data });
        }
        
        return this.data;
    }

    write(address: number, value: number): void {
        this.address = address;
        this.data = value;
        this.bus.write(address, value);
        
        // Track bus access for cycle-accurate timing
        if (this.cycleAccurateMode) {
            this.busAccesses.push({ address, type: 'write', value });
        }
    }

    getCompletedCycles(): number {
        return this.cycles;
    }


    /**
     * Enable or disable instruction profiling
     */
    setProfilingEnabled(enabled: boolean): void {
        this.enableProfiling = enabled;
        if (!enabled) {
            this.profileData.clear();
            this.instructionCount = 0;
        }
    }
    
    /**
     * Get performance profiling data
     */
    getProfilingData(): { [opcode: string]: { count: number; cycles: number; avgCycles: number } } {
        const result: { [opcode: string]: { count: number; cycles: number; avgCycles: number } } = {};
        
        for (const [opcode, data] of this.profileData) {
            const opcodeHex = '$' + opcode.toString(16).padStart(2, '0').toUpperCase();
            result[opcodeHex] = {
                count: data.count,
                cycles: data.cycles,
                avgCycles: data.count > 0 ? Math.round(data.cycles / data.count * 100) / 100 : 0
            };
        }
        
        return result;
    }
    
    /**
     * Get summary performance statistics
     */
    getPerformanceStats(): { instructionCount: number; totalInstructions: number; profilingEnabled: boolean } {
        return {
            instructionCount: this.instructionCount,
            totalInstructions: this.profileData.size,
            profilingEnabled: this.enableProfiling
        };
    }
<<<<<<< HEAD
    
    /**
     * Enable or disable cycle-accurate timing mode for debugging
     */
    setCycleAccurateMode(enabled: boolean): void {
        this.cycleAccurateMode = enabled;
        if (!enabled) {
            this.busAccesses = [];
        }
    }
    
    /**
     * Get cycle-accurate timing mode status
     */
    getCycleAccurateMode(): boolean {
        return this.cycleAccurateMode;
    }
    
    /**
     * Get detailed bus access history for current instruction (when cycle-accurate mode is enabled)
     */
    getBusAccessHistory(): Array<{ address: number; type: 'read' | 'write'; value?: number }> {
        return [...this.busAccesses];
    }
    
    /**
     * Get current instruction cycle count (when cycle-accurate mode is enabled)
     */
    getCurrentInstructionCycles(): number {
        return this.currentInstructionCycles;
    }

    toDebug(): { [key: string]: string | number | boolean | object } {
=======

    toDebug(): { [key: string]: string | number | boolean } {
>>>>>>> 6d70b29c
        // Enhanced live state capture with hex formatting - no duplicates
        const debugData: { [key: string]: string | number | boolean | object } = { 
            // Registers as hex values for inspector
            REG_PC: '$' + this.PC.toString(16).padStart(4, '0').toUpperCase(),
            REG_A: '$' + this.A.toString(16).padStart(2, '0').toUpperCase(),
            REG_X: '$' + this.X.toString(16).padStart(2, '0').toUpperCase(),
            REG_Y: '$' + this.Y.toString(16).padStart(2, '0').toUpperCase(),
            REG_S: '$' + this.S.toString(16).padStart(2, '0').toUpperCase(),
            // Processor flags as clear indicators
            FLAG_N: this.N ? 'SET' : 'CLR',
            FLAG_Z: this.Z ? 'SET' : 'CLR',
            FLAG_C: this.C ? 'SET' : 'CLR',
            FLAG_V: this.V ? 'SET' : 'CLR',
            FLAG_I: this.I ? 'SET' : 'CLR',
            FLAG_D: this.D ? 'SET' : 'CLR',
            // Hardware state in hex
            HW_ADDR: '$' + this.address.toString(16).padStart(4, '0').toUpperCase(),
            HW_DATA: '$' + this.data.toString(16).padStart(2, '0').toUpperCase(),
            HW_OPCODE: '$' + this.opcode.toString(16).padStart(2, '0').toUpperCase(),
            HW_CYCLES: this.cycles.toLocaleString(),
            // Interrupt state as clear indicators
            IRQ_LINE: this.irq ? 'ACTIVE' : 'INACTIVE',
            NMI_LINE: this.nmi ? 'ACTIVE' : 'INACTIVE',
            IRQ_PENDING: this.pendingIrq ? 'YES' : 'NO',
            NMI_PENDING: this.pendingNmi ? 'YES' : 'NO',
            // Instruction execution state in hex
            EXEC_TMP: '$' + this.tmp.toString(16).padStart(2, '0').toUpperCase(),
            EXEC_ADDR: '$' + this.addr.toString(16).padStart(4, '0').toUpperCase()
        };

        // Add performance profiling data if enabled
        if (this.enableProfiling) {
            const stats = this.getPerformanceStats();
            const profileData = this.getProfilingData();
            
            // Add summary stats
            debugData.PERF_ENABLED = 'YES';
            debugData.PERF_INSTRUCTIONS = stats.instructionCount.toLocaleString();
            debugData.PERF_UNIQUE_OPCODES = stats.totalInstructions.toString();
            
            // Add top 5 most frequent instructions
            const sortedOpcodes = Object.entries(profileData)
                .sort(([,a], [,b]) => b.count - a.count)
                .slice(0, 5);
                
            debugData.PERF_TOP_OPCODES = sortedOpcodes.map(([opcode, data]) => 
                `${opcode}:${data.count}`
            ).join(', ');
            
            // Add performance data for detailed analysis
            debugData._PERF_DATA = {
                stats,
                topOpcodes: sortedOpcodes.map(([opcode, data]) => ({
                    opcode,
                    count: data.count,
                    cycles: data.cycles,
                    avgCycles: data.avgCycles
                }))
            };
        } else {
            debugData.PERF_ENABLED = 'NO';
        }

        return debugData;
    }

    ////////////////////////////////////////////////////////////////////////////////
    // Subroutines - addressing modes & flags
    ////////////////////////////////////////////////////////////////////////////////

    // Unified flag setting helpers for consistency
    private setNZFlags(value: number): void {
        this.Z = (value & 0xff) === 0 ? 1 : 0;
        this.N = (value & 0x80) !== 0 ? 1 : 0;
    }

    private setNZCFlags(value: number): void {
        this.Z = (value & 0xff) === 0 ? 1 : 0;
        this.N = (value & 0x80) !== 0 ? 1 : 0;
        this.C = (value & 0x100) !== 0 ? 1 : 0;
    }

    // Addressing modes - all cycle counting consolidated here
    izx(): void {
        const a: number = (this.read(this.PC++) + this.X) & 0xff;
        this.addr = (this.read(a + 1) << 8) | this.read(a);
        this.cycles += 6;
    }

    izy(): void {
        const a: number = this.read(this.PC++);
        const paddr: number = (this.read((a + 1) & 0xff) << 8) | this.read(a);
        this.addr = paddr + this.Y;
        if ((paddr & 0xff00) !== (this.addr & 0xff00)) {
            this.cycles += 6;
        } else {
            this.cycles += 5;
        }
    }

    ind(): void {
        let a: number = this.read(this.PC);
        a |= this.read((this.PC & 0xff00) | ((this.PC + 1) & 0xff)) << 8;
        this.addr = this.read(a);
        this.addr |= this.read(a + 1) << 8;
        this.cycles += 6;
    }

    zp(): void {
        this.addr = this.read(this.PC++);
        this.cycles += 3;
    }

    zpx(): void {
        this.addr = (this.read(this.PC++) + this.X) & 0xff;
        this.cycles += 4;
    }

    zpy(): void {
        this.addr = (this.read(this.PC++) + this.Y) & 0xff;
        this.cycles += 4;
    }

    imp(): void {
        this.cycles += 2;
    }

    imm(): void {
        this.addr = this.PC++;
        this.cycles += 2;
    }

    abs(): void {
        this.addr = this.read(this.PC++);
        this.addr |= this.read(this.PC++) << 8;
        this.cycles += 4;
    }

    abx(): void {
        let paddr: number = this.read(this.PC++);
        paddr |= this.read(this.PC++) << 8;
        this.addr = paddr + this.X;
        if ((paddr & 0xff00) !== (this.addr & 0xff00)) {
            this.cycles += 5;
        } else {
            this.cycles += 4;
        }
    }

    aby(): void {
        let paddr: number = this.read(this.PC++);
        paddr |= this.read(this.PC++) << 8;
        this.addr = paddr + this.Y;
        if ((paddr & 0xff00) !== (this.addr & 0xff00)) {
            this.cycles += 5;
        } else {
            this.cycles += 4;
        }
    }

    rel(): void {
        this.addr = this.read(this.PC++);
        if (this.addr & 0x80) {
            this.addr -= 0x100;
        }
        this.addr += this.PC;
        this.cycles += 2;
    }

    ////////////////////////////////////////////////////////////////////////////////

    rmw(): void {
        // In cycle-accurate mode, simulate the actual RMW bus timing
        if (this.cycleAccurateMode) {
            // RMW operations have these phases:
            // 1. Write the original value back (1 cycle)
            // 2. Write the modified value (1 cycle)
            // The "read" phase was already handled in the addressing mode
            
            // Phase 1: Write original value back (internal cycle)
            this.cycles += 1;
            
            // Phase 2: Write modified value
            this.write(this.addr, this.tmp & 0xff);
            this.cycles += 1;
        } else {
            // Standard timing - simplified for performance
            this.write(this.addr, this.tmp & 0xff);
            this.cycles += 2;
        }
    }

    ////////////////////////////////////////////////////////////////////////////////

    // Inline flag operations for performance - these methods are now unused
    // All flag setting is done inline in instruction implementations



    branch(taken: boolean): void {
        if (taken) {
            this.cycles += (this.addr & 0xff00) !== (this.PC & 0xff00) ? 2 : 1;
            this.PC = this.addr;
        }
    }

    ////////////////////////////////////////////////////////////////////////////////
    // Subroutines - instructions
    ////////////////////////////////////////////////////////////////////////////////
    adc(): void {
        const v: number = this.read(this.addr);
        const c: number = this.C ? 1 : 0;
        const r: number = this.A + v + c;
        if (this.D) {
            let al: number = (this.A & 0x0f) + (v & 0x0f) + c;
            if (al > 9) al += 6;
            let ah: number = (this.A >> 4) + (v >> 4) + (al > 15 ? 1 : 0);
            this.Z = (r & 0xff) === 0 ? 1 : 0;
            this.N = (ah & 8) !== 0 ? 1 : 0;
            this.V = (~(this.A ^ v) & (this.A ^ (ah << 4)) & 0x80) !== 0 ? 1 : 0;
            if (ah > 9) ah += 6;
            this.C = ah > 15 ? 1 : 0;
            this.A = ((ah << 4) | (al & 15)) & 0xff;
        } else {
            this.Z = (r & 0xff) === 0 ? 1 : 0;
            this.N = (r & 0x80) !== 0 ? 1 : 0;
            this.V = (~(this.A ^ v) & (this.A ^ r) & 0x80) !== 0 ? 1 : 0;
            this.C = (r & 0x100) !== 0 ? 1 : 0;
            this.A = r & 0xff;
        }
    }

    and(): void {
        this.A &= this.read(this.addr);
        this.setNZFlags(this.A);
    }

    asl(): void {
        this.tmp = this.read(this.addr) << 1;
        this.setNZCFlags(this.tmp);
        this.tmp &= 0xff;
    }
    asla(): void {
        this.tmp = this.A << 1;
        this.setNZCFlags(this.tmp);
        this.A = this.tmp & 0xff;
    }

    bit(): void {
        this.tmp = this.read(this.addr);
        // Optimized flag setting using bit operations
        this.N = (this.tmp >> 7) & 1;        // Extract bit 7 directly
        this.V = (this.tmp >> 6) & 1;        // Extract bit 6 directly
        this.Z = (this.tmp & this.A) === 0 ? 1 : 0;  // Z flag logic unchanged
    }

    brk(): void {
        this.PC++;
        this.write(this.stackBase + this.S, this.PC >> 8);
        this.S = (this.S - 1) & 0xff;
        this.write(this.stackBase + this.S, this.PC & 0xff);
        this.S = (this.S - 1) & 0xff;
        let v: number = this.N ? 1 << 7 : 0;
        v |= this.V ? 1 << 6 : 0;
        v |= 3 << 4;
        v |= this.D ? 1 << 3 : 0;
        v |= this.I ? 1 << 2 : 0;
        v |= this.Z ? 1 << 1 : 0;
        v |= this.C ? 1 : 0;
        this.write(this.stackBase + this.S, v);
        this.S = (this.S - 1) & 0xff;
        this.I = 1;
        this.D = 0;
        this.PC = (this.read(0xffff) << 8) | this.read(0xfffe);
        this.cycles += 5;
    }

    bcc(): void {
        this.branch(this.C === 0);
    }
    bcs(): void {
        this.branch(this.C !== 0);
    }
    beq(): void {
        this.branch(this.Z !== 0);
    }
    bne(): void {
        this.branch(this.Z === 0);
    }
    bmi(): void {
        this.branch(this.N !== 0);
    }
    bpl(): void {
        this.branch(this.N === 0);
    }
    bvc(): void {
        this.branch(this.V === 0);
    }
    bvs(): void {
        this.branch(this.V !== 0);
    }

    clc(): void {
        this.C = 0;
    }
    cld(): void {
        this.D = 0;
    }
    cli(): void {
        this.I = 0;
        this.updateIrqPending();
    }
    clv(): void {
        this.V = 0;
    }

    cmp(): void {
        const result = this.A - this.read(this.addr);
        this.setNZFlags(result);
        this.C = (result & 0x100) === 0 ? 1 : 0;
    }

    cpx(): void {
        const result = this.X - this.read(this.addr);
        this.setNZFlags(result);
        this.C = (result & 0x100) === 0 ? 1 : 0;
    }

    cpy(): void {
        const result = this.Y - this.read(this.addr);
        this.setNZFlags(result);
        this.C = (result & 0x100) === 0 ? 1 : 0;
    }

    dec(): void {
        this.tmp = (this.read(this.addr) - 1) & 0xff;
        this.setNZFlags(this.tmp);
    }

    dex(): void {
        this.X = (this.X - 1) & 0xff;
        this.setNZFlags(this.X);
    }

    dey(): void {
        this.Y = (this.Y - 1) & 0xff;
        this.setNZFlags(this.Y);
    }

    eor(): void {
        this.A ^= this.read(this.addr);
        this.setNZFlags(this.A);
    }

    inc(): void {
        this.tmp = (this.read(this.addr) + 1) & 0xff;
        this.setNZFlags(this.tmp);
    }

    inx(): void {
        this.X = (this.X + 1) & 0xff;
        this.setNZFlags(this.X);
    }

    iny(): void {
        this.Y = (this.Y + 1) & 0xff;
        this.setNZFlags(this.Y);
    }

    jmp(): void {
        this.PC = this.addr;
        this.cycles--;
    }

    jsr(): void {
        this.write(this.stackBase + this.S, (this.PC - 1) >> 8);
        this.S = (this.S - 1) & 0xff;
        this.write(this.stackBase + this.S, (this.PC - 1) & 0xff);
        this.S = (this.S - 1) & 0xff;
        this.PC = this.addr;
        this.cycles += 2;
    }

    lda(): void {
        this.A = this.read(this.addr);
        this.setNZFlags(this.A);
    }

    ldx(): void {
        this.X = this.read(this.addr);
        this.setNZFlags(this.X);
    }

    ldy(): void {
        this.Y = this.read(this.addr);
        this.setNZFlags(this.Y);
    }

    ora(): void {
        this.A |= this.read(this.addr);
        this.setNZFlags(this.A);
    }

    rol(): void {
        this.tmp = (this.read(this.addr) << 1) | (this.C ? 1 : 0);
        this.setNZCFlags(this.tmp);
        this.tmp &= 0xff;
    }
    rola(): void {
        this.tmp = (this.A << 1) | (this.C ? 1 : 0);
        this.setNZCFlags(this.tmp);
        this.A = this.tmp & 0xff;
    }

    ror(): void {
        this.tmp = this.read(this.addr);
        this.tmp = ((this.tmp & 1) << 8) | ((this.C ? 1 : 0) << 7) | (this.tmp >> 1);
        this.setNZCFlags(this.tmp);
        this.tmp &= 0xff;
    }
    rora(): void {
        this.tmp = ((this.A & 1) << 8) | ((this.C ? 1 : 0) << 7) | (this.A >> 1);
        this.setNZCFlags(this.tmp);
        this.A = this.tmp & 0xff;
    }

    lsr(): void {
        this.tmp = this.read(this.addr);
        this.tmp = ((this.tmp & 1) << 8) | (this.tmp >> 1);
        this.setNZCFlags(this.tmp);
        this.tmp &= 0xff;
    }
    lsra(): void {
        this.tmp = ((this.A & 1) << 8) | (this.A >> 1);
        this.setNZCFlags(this.tmp);
        this.A = this.tmp & 0xff;
    }

    nop(): void {
        return;
    }

    pha(): void {
        this.write(this.S + 0x100, this.A);
        this.S = (this.S - 1) & 0xff;
        this.cycles++;
    }

    php(): void {
        let v: number = this.N ? 1 << 7 : 0;
        v |= this.V ? 1 << 6 : 0;
        v |= 3 << 4;
        v |= this.D ? 1 << 3 : 0;
        v |= this.I ? 1 << 2 : 0;
        v |= this.Z ? 1 << 1 : 0;
        v |= this.C ? 1 : 0;
        this.write(this.stackBase + this.S, v);
        this.S = (this.S - 1) & 0xff;
        this.cycles++;
    }

    pla(): void {
        this.S = (this.S + 1) & 0xff;
        this.A = this.read(this.stackBase + this.S);
        this.setNZFlags(this.A);
        this.cycles += 2;
    }

    plp(): void {
        this.S = (this.S + 1) & 0xff;
        this.tmp = this.read(this.stackBase + this.S);
        this.N = (this.tmp & 0x80) !== 0 ? 1 : 0;
        this.V = (this.tmp & 0x40) !== 0 ? 1 : 0;
        this.D = (this.tmp & 0x08) !== 0 ? 1 : 0;
        this.I = (this.tmp & 0x04) !== 0 ? 1 : 0;
        this.Z = (this.tmp & 0x02) !== 0 ? 1 : 0;
        this.C = (this.tmp & 0x01) !== 0 ? 1 : 0;
        this.cycles += 2;
    }

    rti(): void {
        this.S = (this.S + 1) & 0xff;
        this.tmp = this.read(this.stackBase + this.S);
        this.N = (this.tmp & 0x80) !== 0 ? 1 : 0;
        this.V = (this.tmp & 0x40) !== 0 ? 1 : 0;
        this.D = (this.tmp & 0x08) !== 0 ? 1 : 0;
        this.I = (this.tmp & 0x04) !== 0 ? 1 : 0;
        this.Z = (this.tmp & 0x02) !== 0 ? 1 : 0;
        this.C = (this.tmp & 0x01) !== 0 ? 1 : 0;
        this.S = (this.S + 1) & 0xff;
        this.PC = this.read(this.stackBase + this.S);
        this.S = (this.S + 1) & 0xff;
        this.PC |= this.read(this.stackBase + this.S) << 8;
        this.cycles += 4;
    }

    rts(): void {
        this.S = (this.S + 1) & 0xff;
        this.PC = this.read(this.stackBase + this.S);
        this.S = (this.S + 1) & 0xff;
        this.PC |= this.read(this.stackBase + this.S) << 8;
        this.PC++;
        this.cycles += 4;
    }

    sbc(): void {
        const v: number = this.read(this.addr);
        const c: number = 1 - (this.C ? 1 : 0);
        const r: number = this.A - v - c;
        if (this.D) {
            let al: number = (this.A & 0x0f) - (v & 0x0f) - c;
            if (al < 0) al -= 6;
            let ah: number = (this.A >> 4) - (v >> 4) - (al < 0 ? 1 : 0);
            this.Z = (r & 0xff) === 0 ? 1 : 0;
            this.N = (r & 0x80) !== 0 ? 1 : 0;
            this.V = ((this.A ^ v) & (this.A ^ r) & 0x80) !== 0 ? 1 : 0;
            this.C = (r & 0x100) !== 0 ? 0 : 1;
            if (ah < 0) ah -= 6;
            this.A = ((ah << 4) | (al & 15)) & 0xff;
        } else {
            this.Z = (r & 0xff) === 0 ? 1 : 0;
            this.N = (r & 0x80) !== 0 ? 1 : 0;
            this.V = ((this.A ^ v) & (this.A ^ r) & 0x80) !== 0 ? 1 : 0;
            this.C = (r & 0x100) !== 0 ? 0 : 1;
            this.A = r & 0xff;
        }
    }

    sec(): void {
        this.C = 1;
    }
    sed(): void {
        this.D = 1;
    }
    sei(): void {
        this.I = 1;
        this.updateIrqPending();
    }

    slo(): void {
        this.tmp = this.read(this.addr) << 1;
        this.tmp |= this.A;
        this.setNZCFlags(this.tmp);
        this.A = this.tmp & 0xff;
    }

    sta(): void {
        this.write(this.addr, this.A);
    }

    stx(): void {
        this.write(this.addr, this.X);
    }

    sty(): void {
        this.write(this.addr, this.Y);
    }

    tax(): void {
        this.X = this.A;
        this.setNZFlags(this.X);
    }

    tay(): void {
        this.Y = this.A;
        this.setNZFlags(this.Y);
    }

    tsx(): void {
        this.X = this.S;
        this.setNZFlags(this.X);
    }

    txa(): void {
        this.A = this.X;
        this.setNZFlags(this.A);
    }

    txs(): void {
        this.S = this.X;
    }

    tya(): void {
        this.A = this.Y;
        this.setNZFlags(this.A);
    }
    
    ////////////////////////////////////////////////////////////////////////////////
    // Interrupt handling
    ////////////////////////////////////////////////////////////////////////////////
    
    /**
     * Updates IRQ pending state based on current IRQ line and I flag
     */
    private updateIrqPending(): void {
        this.pendingIrq = this.irq && (this.I === 0) ? 1 : 0;
    }
    
    /**
     * Sets the IRQ line state
     */
    setIrq(state: boolean): void {
        this.irq = state ? 1 : 0;
        this.updateIrqPending();
    }
    
    /**
     * Sets the NMI line state  
     */
    setNmi(state: boolean): void {
        // NMI is edge-triggered (triggers on falling edge)
        const previousNmi = this.nmi;
        this.nmi = state ? 1 : 0;
        if (previousNmi && !state) {
            this.pendingNmi = 1;
        }
    }
    
    /**
     * Checks for pending interrupts and handles them
     */
    private checkInterrupts(): void {
        // NMI has higher priority than IRQ
        if (this.pendingNmi) {
            this.handleNmi();
            this.pendingNmi = 0;
        } else if (this.pendingIrq && this.I === 0) {
            this.handleIrq();
            this.pendingIrq = 0;
        }
        
        // Update IRQ pending state based on current IRQ line and I flag
        this.updateIrqPending();
    }
    
    /**
     * Handles IRQ interrupt
     */
    private handleIrq(): void {
        // Push PC to stack (high byte first)
        this.write(this.stackBase + this.S, this.PC >> 8);
        this.S = (this.S - 1) & 0xff;
        this.write(this.stackBase + this.S, this.PC & 0xff);
        this.S = (this.S - 1) & 0xff;
        
        // Push status register to stack (with B flag clear)
        let status = 0;
        status |= this.N ? 0x80 : 0;
        status |= this.V ? 0x40 : 0;
        status |= 0x20; // Unused bit always set
        // B flag is clear (0x00) for IRQ
        status |= this.D ? 0x08 : 0;
        status |= this.I ? 0x04 : 0;
        status |= this.Z ? 0x02 : 0;
        status |= this.C ? 0x01 : 0;
        this.write(this.S + 0x100, status);
        this.S = (this.S - 1) & 0xff;
        
        // Set interrupt disable flag
        this.I = 1;
        
        // Jump to IRQ vector at $FFFE/$FFFF
        this.PC = (this.read(0xffff) << 8) | this.read(0xfffe);
        
        // IRQ takes 7 cycles
        this.cycles += 7;
    }
    
    /**
     * Handles NMI interrupt
     */
    private handleNmi(): void {
        // Push PC to stack (high byte first)
        this.write(this.stackBase + this.S, this.PC >> 8);
        this.S = (this.S - 1) & 0xff;
        this.write(this.stackBase + this.S, this.PC & 0xff);
        this.S = (this.S - 1) & 0xff;
        
        // Push status register to stack (with B flag clear)
        let status = 0;
        status |= this.N ? 0x80 : 0;
        status |= this.V ? 0x40 : 0;
        status |= 0x20; // Unused bit always set
        // B flag is clear (0x00) for NMI
        status |= this.D ? 0x08 : 0;
        status |= this.I ? 0x04 : 0;
        status |= this.Z ? 0x02 : 0;
        status |= this.C ? 0x01 : 0;
        this.write(this.S + 0x100, status);
        this.S = (this.S - 1) & 0xff;
        
        // Set interrupt disable flag
        this.I = 1;
        
        // Jump to NMI vector at $FFFA/$FFFB
        this.PC = (this.read(0xfffb) << 8) | this.read(0xfffa);
        
        // NMI takes 7 cycles
        this.cycles += 7;
    }

    isc(): void {
        const v = (this.read(this.addr) + 1) & 0xff;
        const c = 1 - (this.C ? 1 : 0);
        const r = this.A - v - c;
        if (this.D) {
            let al = (this.A & 0x0f) - (v & 0x0f) - c;
            if (al > 0x80) al -= 6;
            let ah = (this.A >> 4) - (v >> 4) - (al > 0x80 ? 1 : 0);
            this.Z = (r & 0xff) === 0 ? 1 : 0;
            this.N = (r & 0x80) !== 0 ? 1 : 0;
            this.V = ((this.A ^ v) & (this.A ^ r) & 0x80) !== 0 ? 1 : 0;
            this.C = (r & 0x100) !== 0 ? 0 : 1;
            if (ah > 0x80) ah -= 6;
            this.A = ((ah << 4) | (al & 15)) & 0xff;
        } else {
            this.Z = (r & 0xff) === 0 ? 1 : 0;
            this.N = (r & 0x80) !== 0 ? 1 : 0;
            this.V = ((this.A ^ v) & (this.A ^ r) & 0x80) !== 0 ? 1 : 0;
            this.C = (r & 0x100) !== 0 ? 0 : 1;
            this.A = r & 0xff;
        }
    }

    anc(): void {
        this.tmp = this.read(this.addr);
        this.tmp |= (this.tmp & 0x80 & (this.A & 0x80)) << 1;
        this.Z = (this.tmp & 0xff) === 0 ? 1 : 0;
        this.N = (this.tmp & 0x80) !== 0 ? 1 : 0;
        this.C = (this.tmp & 0x100) !== 0 ? 1 : 0;
        this.A = this.tmp & 0xff;
    }

    rla(): void {
        this.tmp = (this.A << 1) | (this.C ? 1 : 0);
        this.setNZCFlags(this.tmp);
        this.A = this.tmp & 0xff;
    }

    sre(): void {
        const v = this.read(this.addr);
        this.tmp = ((v & 1) << 8) | (v >> 1);
        this.tmp ^= this.A;
        this.setNZCFlags(this.tmp);
        this.A = this.tmp & 0xff;
    }

    alr(): void {
        this.tmp = this.read(this.addr) & this.A;
        this.tmp = ((this.tmp & 1) << 8) | (this.tmp >> 1);
        this.setNZCFlags(this.tmp);
        this.A = this.tmp & 0xff;
    }

    rra(): void {
        this.tmp = ((this.A & 1) << 8) | ((this.C ? 1 : 0) << 7) | (this.A >> 1);
        this.setNZCFlags(this.tmp);
        this.A = this.tmp & 0xff;
    }

    sax(): void {
        this.write(this.addr, this.A & this.X);
    }

    lax(): void {
        this.X = this.A = this.read(this.addr);
        this.setNZFlags(this.A);
    }

    arr(): void {
        this.tmp = this.read(this.addr) & this.A;
        this.C = (this.tmp & 0x80) !== 0 ? 1 : 0;
        this.V = (((this.tmp >> 7) & 1) ^ ((this.tmp >> 6) & 1)) !== 0 ? 1 : 0;
        if (this.D) {
            let al = (this.tmp & 0x0f) + (this.tmp & 1);
            if (al > 5) al += 6;
            const ah = ((this.tmp >> 4) & 0x0f) + ((this.tmp >> 4) & 1);
            if (ah > 5) {
                al += 6;
                this.C = 1;
            } else {
                this.C = 0;
            }
            this.tmp = (ah << 4) | al;
        }
        this.setNZFlags(this.tmp);
        this.A = this.tmp & 0xff;
    }

    shy(): void {
        this.tmp = ((this.addr >> 8) + 1) & this.Y;
        this.write(this.addr, this.tmp & 0xff);
    }

    dcp(): void {
        this.tmp = (this.read(this.addr) - 1) & 0xff;
        this.tmp = this.A - this.tmp;
        this.setNZFlags(this.tmp);
        this.C = (this.tmp & 0x100) === 0 ? 1 : 0;
    }

    las(): void {
        this.S = this.X = this.A = this.read(this.addr) & this.S;
        this.setNZFlags(this.A);
    }

    ahx(): void {
        this.tmp = ((this.addr >> 8) + 1) & this.A & this.X;
        this.write(this.addr, this.tmp & 0xff);
    }

    shx(): void {
        this.tmp = ((this.addr >> 8) + 1) & this.X;
        this.write(this.addr, this.tmp & 0xff);
    }

    // Previously incomplete illegal opcodes - now implemented

    kil(): void {
        // KIL/JAM/HLT - Halts the CPU by jamming the program counter
        // This effectively freezes execution at the current PC
        this.PC--;
        // Note: In real hardware this would require a reset, but for emulation
        // we simply prevent PC advancement to simulate the jam state
    }

    tas(): void {
        // TAS (Transfer A AND X to Stack pointer, Store A AND X AND (H+1))
        // S = A & X; Store A & X & (high_byte_of_address + 1) to memory
        this.S = this.A & this.X;
        this.tmp = this.A & this.X & ((this.addr >> 8) + 1);
        this.write(this.addr, this.tmp & 0xff);
    }

    axs(): void {
        // AXS/SBX (A AND X minus immediate, store in X)
        // X = (A & X) - immediate, set flags
        const v = this.read(this.addr);
        this.tmp = (this.A & this.X) - v;
        this.X = this.tmp & 0xff;
        this.setNZFlags(this.tmp);
        this.C = (this.tmp & 0x100) === 0 ? 1 : 0;
    }

    xaa(): void {
        // XAA/ANE (Transfer X to A, then AND with immediate)
        // A = X & immediate
        // Note: This opcode is highly unstable on real hardware and behavior
        // varies between different 6502 variants. This is a simplified implementation.
        this.A = this.X & this.read(this.addr);
        this.setNZFlags(this.A);
    }
}

export default CPU6502;<|MERGE_RESOLUTION|>--- conflicted
+++ resolved
@@ -1276,14 +1276,11 @@
     private instructionCount: number = 0;
     private profileData: Map<number, { count: number; cycles: number }> = new Map();
     private enableProfiling: boolean = false;
-<<<<<<< HEAD
     
     // Cycle-accurate timing mode for debugging
     private cycleAccurateMode: boolean = true;
     private busAccesses: Array<{ address: number; type: 'read' | 'write'; value?: number }> = [];
     private currentInstructionCycles: number = 0;
-=======
->>>>>>> 6d70b29c
 
     constructor(bus: Bus) {
         this.bus = bus;
@@ -1367,14 +1364,11 @@
         
         CPU6502op[this.opcode](this);
         
-<<<<<<< HEAD
         // Update cycle-accurate timing
         if (this.cycleAccurateMode) {
             this.currentInstructionCycles = this.cycles - startCycles;
         }
         
-=======
->>>>>>> 6d70b29c
         // Update cycle profiling
         if (this.enableProfiling) {
             const cyclesUsed = this.cycles - startCycles;
@@ -1459,7 +1453,6 @@
             profilingEnabled: this.enableProfiling
         };
     }
-<<<<<<< HEAD
     
     /**
      * Enable or disable cycle-accurate timing mode for debugging
@@ -1493,10 +1486,6 @@
     }
 
     toDebug(): { [key: string]: string | number | boolean | object } {
-=======
-
-    toDebug(): { [key: string]: string | number | boolean } {
->>>>>>> 6d70b29c
         // Enhanced live state capture with hex formatting - no duplicates
         const debugData: { [key: string]: string | number | boolean | object } = { 
             // Registers as hex values for inspector
